pyemd==0.5.1
numpy>=1.18.0
scipy>=1.0.0
gym>=0.12.5
imageio>=2.5.0
ipython>=5.0
<<<<<<< HEAD
tensorflow>=1.13,<2.0  # used for training, not part of the environment
=======
tensorboard>=2.0,<3.0  # used for training, not part of the environment
>>>>>>> e3160eb2
tensorboardX>=2.0,<3.0  # used for training
pyglet==1.3.2
pyyaml>=3.12<|MERGE_RESOLUTION|>--- conflicted
+++ resolved
@@ -4,11 +4,7 @@
 gym>=0.12.5
 imageio>=2.5.0
 ipython>=5.0
-<<<<<<< HEAD
-tensorflow>=1.13,<2.0  # used for training, not part of the environment
-=======
 tensorboard>=2.0,<3.0  # used for training, not part of the environment
->>>>>>> e3160eb2
 tensorboardX>=2.0,<3.0  # used for training
 pyglet==1.3.2
 pyyaml>=3.12