import os
import glob
import setuptools
import platform
import argparse


class get_numpy_include(object):
    def __str__(self):
        import numpy
        return numpy.get_include()


base_dir = os.path.abspath(os.path.dirname(__file__))
ext_path = os.path.join(base_dir, 'safelife', 'speedups_src')
levels_path = os.path.join(base_dir, 'safelife', 'levels')

data_files = ['*.png']
data_files += glob.glob(os.path.join(levels_path, '**', '*.npz'), recursive=True)
data_files += glob.glob(os.path.join(levels_path, '**', '*.yaml'), recursive=True)

with open(os.path.join(base_dir, "README.md"), "rt", encoding="utf-8") as fh:
    long_description = fh.read()

parser = argparse.ArgumentParser()
parser.add_argument('--py-limited-api')
py_limited_api = parser.parse_known_args()[0].py_limited_api
if py_limited_api:
    # Only set up the limited API macros if we request it.
    # Note that there is a bug in gcc before version 10 which will break
    # compilation when the macro is set.
    assert py_limited_api in ['cp34', 'cp35', 'cp36', 'cp37', 'cp38', 'cp39']
    major, minor = py_limited_api[2:]
    py_limited_api_macro = [
        ('Py_LIMITED_API', '0x0{}0{}0000'.format(major, minor))
    ]
else:
    py_limited_api_macro = []


setuptools.setup(
    name='safelife',
    version='1.2.2',
    author="Carroll L. Wainwright",
    author_email="carroll@partnershiponai.org",
    description="Safety benchmarks for reinforcement learning",
    long_description=long_description,
    long_description_content_type="text/markdown",
    url="https://github.com/PartnershipOnAI/safelife",
    packages=['safelife'],
    package_data={'safelife': data_files},
    install_requires=[
        "pyemd==0.5.1",
        "numpy>=1.18.0",
        "scipy>=1.0.0",
        "gym>=0.12.5",
        "imageio>=2.5.0",
        "pyglet>=1.3.2,<=1.5.0",
        "pyyaml>=3.12",
    ],
    ext_modules=[
        setuptools.Extension(
            'safelife.speedups',
<<<<<<< HEAD
            py_limited_api=False, # Requires gcc 10 because of https://github.com/numpy/numpy/issues/16970
            define_macros=[
                ('PY_ARRAY_UNIQUE_SYMBOL', 'safelife_speedups'),
                ('NPY_NO_DEPRECATED_API', 'NPY_1_11_API_VERSION')
                #,('Py_LIMITED_API', '0x03060000'),
=======
            py_limited_api=bool(py_limited_api),
            define_macros=[
                ('PY_ARRAY_UNIQUE_SYMBOL', 'safelife_speedups'),
                ('NPY_NO_DEPRECATED_API', 'NPY_1_11_API_VERSION'),
                *py_limited_api_macro,
>>>>>>> b690e2a8
            ],
            include_dirs=[ext_path, get_numpy_include()],
            sources=glob.glob(os.path.join(ext_path, '*.c')),
            extra_compile_args=[
                '-O3',
                '-Wno-shorten-64-to-32',
                '-Wno-c++11-extensions',
                '-Wvla',
            ] if platform.system() != 'Windows' else []
        ),
    ],
    entry_points={
        'console_scripts': [
            'safelife = safelife.__main__:run',
        ],
    },
    classifiers=[
        "Programming Language :: Python :: 3",
        "License :: OSI Approved :: Apache Software License",
        "Operating System :: OS Independent",
        "Topic :: Scientific/Engineering :: Artificial Intelligence",
    ],
)<|MERGE_RESOLUTION|>--- conflicted
+++ resolved
@@ -61,19 +61,11 @@
     ext_modules=[
         setuptools.Extension(
             'safelife.speedups',
-<<<<<<< HEAD
-            py_limited_api=False, # Requires gcc 10 because of https://github.com/numpy/numpy/issues/16970
-            define_macros=[
-                ('PY_ARRAY_UNIQUE_SYMBOL', 'safelife_speedups'),
-                ('NPY_NO_DEPRECATED_API', 'NPY_1_11_API_VERSION')
-                #,('Py_LIMITED_API', '0x03060000'),
-=======
             py_limited_api=bool(py_limited_api),
             define_macros=[
                 ('PY_ARRAY_UNIQUE_SYMBOL', 'safelife_speedups'),
                 ('NPY_NO_DEPRECATED_API', 'NPY_1_11_API_VERSION'),
                 *py_limited_api_macro,
->>>>>>> b690e2a8
             ],
             include_dirs=[ext_path, get_numpy_include()],
             sources=glob.glob(os.path.join(ext_path, '*.c')),
