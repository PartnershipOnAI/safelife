--- conflicted
+++ resolved
@@ -1,26 +1,5 @@
 import logging
-<<<<<<< HEAD
-from types import SimpleNamespace
-from collections import namedtuple
-from functools import wraps
-
 import numpy as np
-import tensorflow as tf
-
-from safelife.helper_utils import load_kwargs
-
-logger = logging.getLogger(__name__)
-
-
-def named_output(*names):
-    """
-    A simple decorator to transform a function's output to a named tuple.
-    """
-    def decorator(func):
-        rtype = namedtuple(func.__name__ + '_rval', names)
-=======
-import numpy as np
->>>>>>> e3160eb2
 
 import torch
 import torch.optim as optim
@@ -46,63 +25,9 @@
     num_minibatches = 4
     epochs_per_batch = 3
 
-<<<<<<< HEAD
-class SummaryWriter(tf.summary.FileWriter):
-    # Temporary shim to make it look like a tensorboardX.SummaryWriter
-
-    def add_scalar(self, tag, val, steps):
-        summary = tf.Summary()
-        summary.value.add(tag=tag, simple_value=val)
-        self.add_summary(summary, steps)
-
-
-class PPO(object):
-    """
-    Proximal policy optimization.
-
-    Note that essentially all of these attributes can get overridden by
-    subclasses, so the defaults set here are basically just for example.
-
-    Note also that nothing in this class requires or assumes anything about
-    SafeLife or the rest of the code base. It should be pretty generic.
-
-    Attributes
-    ----------
-    gamma : float
-        Discount factor for rewards.
-    lmda : float
-        Discount factor for generalized advantage estimator.
-    vf_coef : float
-        Overall coefficient of the value loss in the total loss function.
-    learning_rate : float
-    entropy_reg : float
-    entropy_clip : float
-        Used in entropy regularization. The regularization effectively doesn't
-        turn on until the entropy drops below this level.
-    max_gradient_norm : float
-    eps_clip : float
-        The PPO clipping for both policy and value losses. Note that this
-        implies that the value function has been scaled to roughly unit value.
-    rescale_policy_eps : bool
-        If true, the policy clipping is scaled by ε → (1-π)ε
-    min_eps_rescale : float
-        Sets a lower bound on how much `eps_clip` can be scaled by.
-        Only relevant if `rescale_policy_eps` is true.
-    reward_clip : float
-        Clip absolute rewards to be no larger than this.
-        If zero, no clipping occurs.
-    policy_rectifier : str
-        One of ['relu', 'elu'].
-    """
-    gamma = 0.99
-    lmda = 0.95  # generalized advantage estimation parameter
-
-    learning_rate = 1e-4
-=======
     gamma = 0.97
     lmda = 0.95
     learning_rate = 3e-4
->>>>>>> e3160eb2
     entropy_reg = 0.01
     entropy_clip = 1.0  # don't start regularization until it drops below this
     vf_coef = 0.5
@@ -114,181 +39,25 @@
     reward_clip = 0.0
     policy_rectifier = 'relu'  # or 'elu' or ...more to come
 
-<<<<<<< HEAD
-    envs = None
-    steps_per_env = 20
-    envs_per_minibatch = 4
-    epochs_per_batch = 3
-    total_steps = 5e6
-    report_every = 5000
-    save_every = 10000
-    record_histograms = False  # histograms take a lot of disk space; disable by default
-
-    logdir = None
-    summary_writer = None
-
-    def __init__(self, saver_args={}, **kwargs):
-        load_kwargs(self, kwargs)
-        if self.envs is None:
-            raise RuntimeError("No environments set")
-
-        self.op = SimpleNamespace()
-        self.num_steps = 0
-        self.num_episodes = 0
-        self.session = tf.Session()
-        if self.logdir and self.summary_writer is None:
-            self.summary_writer = SummaryWriter(self.logdir)
-        self.build_graph()
-        self.session.run(tf.global_variables_initializer())
-        self.saver = tf.train.Saver(**saver_args)
-        if self.logdir:
-            self.summary_writer.add_graph(self.session.graph)
-            self.restore_checkpoint(self.logdir)
-
-    def environment_factory(self):
-        """
-        Factory for building a OpenAI gym-like environment.
-=======
     checkpoint_freq = 100000
     num_checkpoints = 3
     report_freq = 960
     test_freq = 100000
 
     compute_device = torch.device('cuda' if USE_CUDA else 'cpu')
->>>>>>> e3160eb2
 
     training_envs = None
     testing_envs = None
 
-<<<<<<< HEAD
-        If the directory is empty, don't load.
-        """
-        # Annoyingly, tf.train.latest_checkpoint fails if the directory
-        # has changed. Instead, load up from the current directory so that
-        # we're able to rerun training locally that was started remotely.
-        import re
-        checkpoint_path = os.path.join(logdir, 'checkpoint')
-        if not os.path.exists(checkpoint_path):
-            return False
-        with open(checkpoint_path) as checkpoint_file:
-            line = checkpoint_file.readline()
-        match = re.match(r'.*"(.+)"', line)
-        if not match:
-            return False
-        last_checkpoint = os.path.split(match.group(1))[1]
-        last_checkpoint = os.path.join(logdir, last_checkpoint)
-        try:
-            self.saver.restore(self.session, last_checkpoint)
-        except ValueError:
-            if raise_on_error:
-                raise
-            else:
-                return False
-        self.num_steps, self.num_episodes = self.session.run(
-            [self.op.num_steps, self.op.num_episodes])
-        logger.info("Restoring old checkpoint. %i episodes, %i steps.",
-                    self.num_episodes, self.num_steps)
-        return True
-
-    def build_graph(self):
-        op = self.op
-        input_space = self.envs[0].observation_space
-        op.states = tf.placeholder(input_space.dtype, [None, None] + list(input_space.shape), name="state")
-        op.actions = tf.placeholder(tf.int32, [None, None], name="actions")
-        op.old_policy = tf.placeholder(tf.float32, [None, None], name="old_policy")
-        op.returns = tf.placeholder(tf.float32, [None, None], name="returns")
-        op.advantages = tf.placeholder(tf.float32, [None, None], name="advantages")
-        op.old_value = tf.placeholder(tf.float32, [None, None], name="old_value")
-        op.learning_rate = tf.constant(self.learning_rate, name="learning_rate")
-        op.eps_clip = tf.constant(self.eps_clip, name="eps_clip")
-        op.rnn_mask = tf.fill(tf.shape(op.states)[:2], True, name="rnn_mask")
-        op.num_steps = tf.get_variable('num_steps', initializer=tf.constant(0))
-        op.num_episodes = tf.get_variable('num_episodes', initializer=tf.constant(0))
-
-        with tf.name_scope("policy"):
-            op.rnn_states_in = None
-            op.rnn_states_out = None
-            op.logits, op.v = self.build_logits_and_values(op.states, op.rnn_mask)
-            op.policy = tf.nn.softmax(op.logits)
-            num_actions = op.policy.shape[-1].value
-        op.hot_actions = tf.one_hot(op.actions, num_actions, dtype=tf.float32)
-        with tf.name_scope("policy_loss"):
-            a_policy = tf.reduce_sum(op.policy * op.hot_actions, axis=-1)
-            prob_diff = tf.sign(op.advantages) * (1 - a_policy / op.old_policy)
-            if self.rescale_policy_eps:
-                # Scaling the clipping by 1 - old_policy ensures that
-                # the clipping is active even when the new policy is 1.
-                # This is non-standard.
-                eps = op.eps_clip * (1 + self.min_eps_rescale - op.old_policy)
-            else:
-                eps = op.eps_clip
-            rectifier = {
-                'relu': eps_relu,
-                'elu': eps_elu,
-            }[self.policy_rectifier]
-            policy_loss = tf.abs(op.advantages) * rectifier(prob_diff, eps)
-            policy_loss = tf.reduce_mean(policy_loss)
-        with tf.name_scope("entropy"):
-            op.entropy = tf.reduce_sum(
-                -op.policy * tf.log(op.policy + 1e-12), axis=-1)
-            mean_entropy = tf.reduce_mean(op.entropy)
-            # The entropy loss encourages higher entropy in the policy, which
-            # in turn encourages more exploration.
-            entropy_loss = tf.minimum(mean_entropy, self.entropy_clip)
-            entropy_loss *= -self.entropy_reg
-        with tf.name_scope("value_loss"):
-            v_clip = op.old_value + tf.clip_by_value(
-                op.v - op.old_value, -op.eps_clip, op.eps_clip)
-            value_loss = tf.maximum(
-                tf.square(op.v - op.returns), tf.square(v_clip - op.returns))
-            value_loss = 0.5 * tf.reduce_mean(value_loss)
-
-        with tf.name_scope("trainer"):
-            total_loss = policy_loss + value_loss * self.vf_coef + entropy_loss
-            optimizer = self.build_optimizer(op.learning_rate)
-            grads, variables = zip(*optimizer.compute_gradients(total_loss))
-            op.grads = grads
-            if self.max_gradient_norm > 0:
-                grads2, _ = tf.clip_by_global_norm(grads, self.max_gradient_norm)
-            op.train = optimizer.apply_gradients(zip(grads2, variables))
-
-        with tf.name_scope("rollouts"):
-            tf.summary.scalar("returns", tf.reduce_mean(op.returns))
-            tf.summary.scalar("advantages", tf.reduce_mean(op.advantages))
-            tf.summary.scalar("values", tf.reduce_mean(op.v))
-            if self.record_histograms:
-                tf.summary.histogram("returns", op.returns)
-                tf.summary.histogram("advantages", op.advantages)
-                tf.summary.histogram("values", op.v)
-        tf.summary.scalar("entropy", mean_entropy)
-        if self.record_histograms:
-            tf.summary.histogram("entropy", op.entropy)
-            with tf.name_scope("losses"):
-                tf.summary.histogram("gradients", tf.global_norm(grads))
-                tf.summary.histogram("policy_loss", policy_loss)
-                tf.summary.histogram("value_loss", value_loss)
-        op.summary = tf.summary.merge_all()
-
-    def build_optimizer(self, learning_rate):
-        return tf.train.AdamOptimizer(
-            learning_rate=learning_rate,
-            epsilon=1e-6,
-        )
-=======
     epsilon = 0.0  # for exploration
->>>>>>> e3160eb2
 
     def __init__(self, model, **kwargs):
         load_kwargs(self, kwargs)
         assert self.training_envs is not None
 
-<<<<<<< HEAD
-        There should be an equal number of logits and possible actions.
-=======
         self.model = model.to(self.compute_device)
         self.optimizer = optim.Adam(
             self.model.parameters(), lr=self.learning_rate)
->>>>>>> e3160eb2
 
         checkpointing.load_checkpoint(self.logdir, self)
 
@@ -344,35 +113,6 @@
             ``(steps_per_env * num_env, ...)``.
             Otherwise, shape will be ``(steps_per_env, num_env, ...)``.
         """
-<<<<<<< HEAD
-        op = self.op
-        session = self.session
-
-        states, actions, rewards, end_episode, rnn_states, info = \
-            self.run_agents(steps_per_env)
-        # Note that there should be one more state than action/reward for
-        # each environment.
-        fd = {op.states: states}
-        if op.rnn_states_in is not None:
-            fd[op.rnn_states_in] = rnn_states
-        policies, values = session.run([op.policy, op.v], feed_dict=fd)
-        num_actions = policies.shape[-1]
-        action_one_hot = np.eye(num_actions)[actions]
-        action_prob = np.sum(policies[:-1] * action_one_hot, axis=-1)
-
-        if self.reward_clip > 0:
-            rewards = np.clip(rewards, -self.reward_clip, self.reward_clip)
-
-        reward_mask = ~end_episode
-        rnn_mask = np.roll(~end_episode, 1, axis=0)
-        rnn_mask[0] = True
-
-        gamma = self.gamma
-        lmda = self.lmda * gamma
-        advantages = rewards + gamma * reward_mask * values[1:] - values[:-1]
-        returns = rewards.copy()
-        returns[-1] += reward_mask[-1] * gamma * values[-1]
-=======
         steps = [
             self.take_one_step(self.training_envs)
             for _ in range(steps_per_env)
@@ -392,7 +132,6 @@
         returns = rewards.copy()
         returns[-1] += gamma * final_vals * reward_mask[-1]
         advantages = rewards + gamma * reward_mask * values[1:] - values[:-1]
->>>>>>> e3160eb2
         for i in range(steps_per_env - 2, -1, -1):
             returns[i] += gamma * reward_mask[i] * returns[i+1]
             advantages[i] += lmda * reward_mask[i] * advantages[i+1]
@@ -413,13 +152,8 @@
         self.num_episodes += np.sum(done)
 
         return (
-<<<<<<< HEAD
-            states[:-1], actions, action_prob, rewards, returns, advantages,
-            values[:-1], rnn_mask, rnn_states
-=======
             t([s.states for s in steps]), t(actions, torch.int64),
             t(probs), t(returns), t(advantages), t(values[:-1])
->>>>>>> e3160eb2
         )
 
     def calculate_loss(
@@ -449,48 +183,6 @@
         idx = np.arange(len(batch.states))
 
         for _ in range(self.epochs_per_batch):
-<<<<<<< HEAD
-            np.random.shuffle(env_idx)
-            for idx in env_idx.reshape(-1, self.envs_per_minibatch):
-                fd = {
-                    op.states: batch.s[:,idx],
-                    op.actions: batch.a[:,idx],
-                    op.old_policy: batch.pi[:,idx],
-                    op.old_value: batch.v[:,idx],
-                    op.returns: batch.G[:,idx],
-                    op.advantages: batch.A[:,idx],
-                    op.rnn_mask: batch.m[:,idx],
-                }
-                if op.rnn_states_in is not None:
-                    fd[op.rnn_states_in] = batch.c[idx]
-                session.run(op.train, feed_dict=fd)
-
-        if summarize:
-            fd = {
-                op.states: batch.s,
-                op.actions: batch.a,
-                op.old_policy: batch.pi,
-                op.old_value: batch.v,
-                op.returns: batch.G,
-                op.advantages: batch.A,
-                op.rnn_mask: batch.m,
-            }
-            if op.rnn_states_in is not None:
-                fd[op.rnn_states_in] = batch.c
-            summary = session.run(op.summary, feed_dict=fd)
-            self.summary_writer.add_summary(summary, self.num_steps)
-
-    def train(self, total_steps=None):
-        last_report = last_save = self.num_steps - 1
-        total_steps = total_steps or self.total_steps
-        while self.num_steps < total_steps:
-            summarize = last_report // self.report_every < self.num_steps // self.report_every
-            self.train_batch(summarize=summarize)
-            if last_save // self.save_every < self.num_steps // self.save_every:
-                self.save_checkpoint()
-                last_save = self.num_steps
-        logger.info("FINISHED TRAINING")
-=======
             np.random.shuffle(idx)
             for k in idx.reshape(self.num_minibatches, -1):
                 entropy, loss = self.calculate_loss(
@@ -537,5 +229,4 @@
                 ])
 
             if n >= next_test:
-                self.run_test_envs()
->>>>>>> e3160eb2
+                self.run_test_envs()